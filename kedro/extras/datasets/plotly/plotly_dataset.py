# Copyright 2021 QuantumBlack Visual Analytics Limited
#
# Licensed under the Apache License, Version 2.0 (the "License");
# you may not use this file except in compliance with the License.
# You may obtain a copy of the License at
#
#     http://www.apache.org/licenses/LICENSE-2.0
#
# THE SOFTWARE IS PROVIDED "AS IS", WITHOUT WARRANTY OF ANY KIND,
# EXPRESS OR IMPLIED, INCLUDING BUT NOT LIMITED TO THE WARRANTIES
# OF MERCHANTABILITY, FITNESS FOR A PARTICULAR PURPOSE, AND
# NONINFRINGEMENT. IN NO EVENT WILL THE LICENSOR OR OTHER CONTRIBUTORS
# BE LIABLE FOR ANY CLAIM, DAMAGES, OR OTHER LIABILITY, WHETHER IN AN
# ACTION OF CONTRACT, TORT OR OTHERWISE, ARISING FROM, OUT OF, OR IN
# CONNECTION WITH THE SOFTWARE OR THE USE OR OTHER DEALINGS IN THE SOFTWARE.
#
# The QuantumBlack Visual Analytics Limited ("QuantumBlack") name and logo
# (either separately or in combination, "QuantumBlack Trademarks") are
# trademarks of QuantumBlack. The License does not grant you any right or
# license to the QuantumBlack Trademarks. You may not use the QuantumBlack
# Trademarks or any confusingly similar mark as a trademark for your product,
# or use the QuantumBlack Trademarks in any other manner that might cause
# confusion in the marketplace, including but not limited to in advertising,
# on websites, or on software.
#
# See the License for the specific language governing permissions and
# limitations under the License.

"""``PlotlyDataSet`` generates a plot from a pandas DataFrame and saves it to a JSON
file using an underlying filesystem (e.g.: local, S3, GCS). It loads the JSON into a
plotly figure.
"""
from copy import deepcopy
from typing import Any, Dict

import pandas as pd
import plotly.express as px
from plotly import graph_objects as go

from kedro.io.core import Version

from .json_dataset import JSONDataSet


class PlotlyDataSet(JSONDataSet):
    """``PlotlyDataSet`` generates a plot from a pandas DataFrame and saves it to a JSON
    file using an underlying filesystem (e.g.: local, S3, GCS). It loads the JSON into a
    plotly figure.

    ``PlotlyDataSet`` is a convenience wrapper for ``plotly.JSONDataSet``. It generates
    the JSON file directly from a pandas DataFrame through ``plotly_args``.

    Example configuration for a PlotlyDataSet in the catalog:
    ::

        >>> bar_plot:
        >>>     type: plotly.PlotlyDataSet
        >>>     filepath: data/08_reporting/bar_plot.json
        >>>     plotly_args:
        >>>         type: bar
        >>>         fig:
        >>>             x: features
        >>>             y: importance
        >>>             orientation: h
        >>>         layout:
        >>>             xaxis_title: x
        >>>             yaxis_title: y
        >>>             title: Test
    """

    # pylint: disable=too-many-arguments
    def __init__(
        self,
        filepath: str,
        plotly_args: Dict[str, Any],
        load_args: Dict[str, Any] = None,
        save_args: Dict[str, Any] = None,
        version: Version = None,
        credentials: Dict[str, Any] = None,
        fs_args: Dict[str, Any] = None,
    ) -> None:
        """Creates a new instance of ``PlotlyDataSet`` pointing to a concrete JSON file
        on a specific filesystem.

        Args:
            filepath: Filepath in POSIX format to a JSON file prefixed with a protocol like `s3://`.
                If prefix is not provided `file` protocol (local filesystem) will be used.
                The prefix should be any protocol supported by ``fsspec``.
                Note: `http(s)` doesn't support versioning.
            plotly_args: Plotly configuration for generating a plotly figure from the
                dataframe. Keys are `type` (plotly express function, e.g. bar,
                line, scatter), `fig` (kwargs passed to the plotting function), theme
                (defaults to `plotly`), `layout`.
            load_args: Plotly options for loading JSON files.
                Here you can find all available arguments:
                https://plotly.com/python-api-reference/generated/plotly.io.from_json.html#plotly.io.from_json
                All defaults are preserved.
            save_args: Plotly options for saving JSON files.
                Here you can find all available arguments:
                https://plotly.com/python-api-reference/generated/plotly.io.write_json.html
                All defaults are preserved.
            version: If specified, should be an instance of
                ``kedro.io.core.Version``. If its ``load`` attribute is
                None, the latest version will be loaded. If its ``save``
                attribute is None, save version will be autogenerated.
            credentials: Credentials required to get access to the underlying filesystem.
                E.g. for ``GCSFileSystem`` it should look like `{'token': None}`.
            fs_args: Extra arguments to pass into underlying filesystem class constructor
                (e.g. `{"project": "my-project"}` for ``GCSFileSystem``), as well as
                to pass to the filesystem's `open` method through nested keys
                `open_args_load` and `open_args_save`.
                Here you can find all available arguments for `open`:
                https://filesystem-spec.readthedocs.io/en/latest/api.html#fsspec.spec.AbstractFileSystem.open
<<<<<<< HEAD
                All defaults are preserved, except `mode`, which is set to `w` when
                saving.
=======
                All defaults are preserved, except `mode`, which is set to `w` when saving.
>>>>>>> b8a21749
        """
        super().__init__(filepath, load_args, save_args, version, credentials, fs_args)
        self._plotly_args = plotly_args

        _fs_args = deepcopy(fs_args) or {}
        _fs_open_args_load = _fs_args.pop("open_args_load", {})
        _fs_open_args_save = _fs_args.pop("open_args_save", {})
        _fs_open_args_save.setdefault("mode", "w")

        self._fs_open_args_load = _fs_open_args_load
        self._fs_open_args_save = _fs_open_args_save

    def _describe(self) -> Dict[str, Any]:
        return {**super()._describe(), "plotly_args": self._plotly_args}

    def _save(self, data: pd.DataFrame) -> None:
        fig = self._plot_dataframe(data)
        super()._save(fig)

    def _plot_dataframe(self, data: pd.DataFrame) -> go.Figure:
        plot_type = self._plotly_args.get("type")
        fig_params = self._plotly_args.get("fig", {})
        fig = getattr(px, plot_type)(data, **fig_params)  # type: ignore
        fig.update_layout(template=self._plotly_args.get("theme", "plotly"))
        fig.update_layout(self._plotly_args.get("layout", {}))
        return fig<|MERGE_RESOLUTION|>--- conflicted
+++ resolved
@@ -111,12 +111,7 @@
                 `open_args_load` and `open_args_save`.
                 Here you can find all available arguments for `open`:
                 https://filesystem-spec.readthedocs.io/en/latest/api.html#fsspec.spec.AbstractFileSystem.open
-<<<<<<< HEAD
-                All defaults are preserved, except `mode`, which is set to `w` when
-                saving.
-=======
                 All defaults are preserved, except `mode`, which is set to `w` when saving.
->>>>>>> b8a21749
         """
         super().__init__(filepath, load_args, save_args, version, credentials, fs_args)
         self._plotly_args = plotly_args
